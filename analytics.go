--- conflicted
+++ resolved
@@ -13,46 +13,10 @@
 // Version of the client.
 const Version = "3.0.0"
 
-<<<<<<< HEAD
-// DefaultContext of message batches.
-var DefaultContext = map[string]interface{}{
-	"library": map[string]interface{}{
-		"name":    "analytics-go",
-		"version": Version,
-	},
-}
-
 type Client interface {
 	io.Closer
 
 	Enqueue(Message) error
-=======
-// Endpoint for the Segment API.
-const Endpoint = "https://api.segment.io"
-
-// Backoff policy.
-var Backo = backo.DefaultBacko()
-
-// Client which batches messages and flushes at the given Interval or
-// when the Size limit is exceeded. Set Verbose to true to enable
-// logging output.
-type Client struct {
-	Endpoint string
-	// Interval represents the duration at which messages are flushed. It may be
-	// configured only before any messages are enqueued.
-	Interval  time.Duration
-	Size      int
-	Logger    Logger
-	Verbose   bool
-	Transport http.RoundTripper
-	key       string
-	msgs      chan interface{}
-	quit      chan struct{}
-	shutdown  chan struct{}
-	uid       func() string
-	now       func() time.Time
-	once      sync.Once
->>>>>>> 1c0bbdae
 }
 
 type client struct {
